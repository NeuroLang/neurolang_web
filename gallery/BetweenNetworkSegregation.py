# -*- coding: utf-8 -*-
# ---
# jupyter:
#   jupytext:
#     formats: ipynb,py:percent
#     notebook_metadata_filter: voila
#     text_representation:
#       extension: .py
#       format_name: percent
#       format_version: '1.3'
#       jupytext_version: 1.11.2
#   kernelspec:
#     display_name: Python 3
#     language: python
#     name: python3
#   voila:
#     template: neurolang
# ---

# %% [markdown]
# # Between-Network Segregation: Reverse Inference of Brain Network Function

# %% [markdown]
"""
In this example, we formulate a reverse inference *segregation query* that derives the probability of a psychological 
topic being present given knowledge of activation in a particular brain network, with an additional constraint that *no 
activation in other networks is reported*. The added constraint can be readily expressed in NeuroLang and aims to functionally 
segregate brain networks in order to assess their functional specializations with greater specificity. 
In other words, the goal of this example is to show that a reverse inference segregation query can identify which network’s 
activation provides more evidence in favor of the engagement of a particular cognitive process.
"""

# %%
import warnings  # type: ignore

warnings.filterwarnings("ignore")

from pathlib import Path
from typing import Callable, Iterable

import numpy as np
import pandas as pd
from neurolang.frontend import NeurolangPDL

from nlweb import data_utils

# %%
data_dir = Path("neurolang_data")

# %%
def init_frontend():
    nl = NeurolangPDL()

    nl.add_symbol(
        np.log,
        name="log",
        type_=Callable[[float], float],
    )
    nl.add_symbol(
        lambda it: float(sum(it)),
        name="agg_sum",
        type_=Callable[[Iterable], float],
    )

    @nl.add_symbol
    def agg_count(*iterables) -> int:
        return len(next(iter(iterables)))

    return nl


# %% [markdown]
"""
The networks included in this example are the default mode network DMN, frontoparietal control network FPCN 
and the dorsal attention network DAN. These networks exhibit competitive and cooperative coupling dynamics 
in support of a wide array of internally and externally directed mental functions [[1]](#1). Yet, each one of them 
is believed to be specialized for certain broad cognitive processes ([[2]](#2), [[1]](#1), [[3]](#3)). The FPCN contributes to a wide 
variety of tasks by engaging top-down cognitive control processes; the DAN is concerned with orienting attention 
towards a particular stimuli, location, or task; and the DMN is involved in higher-order self-referential, social 
and affective functions.

Therefore, using a segregation query, we can identify the functional specializations of these networks, 
reflecting upon the general understanding of their roles in the literature.
"""

# %%
def load_topics(nl, data_dir):
    path = data_dir / "v4-topics-60.txt"
    topic_term = pd.read_csv(path, delimiter="\t")
    topic_term.drop(columns=["loading", "topic_number"], inplace=True)
    topic_term = topic_term.melt("nickname")[["nickname", "value"]]
    topic_term.rename(columns={"nickname": "topic", "value": "term"}, inplace=True)
    topic_term.drop_duplicates(inplace=True)
    nl.add_tuple_set(topic_term, name="TopicTerm")


# %%
def load_studies(
    nl,
    term_data,
    peak_reported,
    study_ids,
    split_id: int = 42,
    subsample_proportion: float = 0.6,
):
    n_studies_selected = int(len(study_ids) * subsample_proportion)
    np.random.seed(split_id)
    study_ids = study_ids.sample(n_studies_selected)
    term_data = term_data.loc[term_data.study_id.isin(study_ids.study_id)]
    peak_reported = peak_reported.loc[peak_reported.study_id.isin(study_ids.study_id)]

    nl.add_tuple_set(peak_reported, name="PeakReported")
    nl.add_tuple_set(term_data[["tfidf", "term", "study_id"]], name="NeuroQueryTFIDF")
    nl.add_tuple_set(study_ids, name="Study")
    nl.add_uniform_probabilistic_choice_over_set(study_ids, name="SelectedStudy")


# %%
def load_voxels(nl, region_voxels, difumo_meta):
    nl.add_tuple_set(region_voxels, name="RegionVoxel")
    nl.add_tuple_set({("ContA",), ("ContB",)}, name="Network")
    nl.add_tuple_set(
        set(
            (row["Yeo_networks17"], row["Difumo_names"])
            for _, row in difumo_meta.iterrows()
            if row["Yeo_networks17"] in ("ContA", "ContB")
        ),
        name="NetworkRegion",
    )


# %%
resolution = 3
mni_mask = data_utils.load_mni_atlas(data_dir=data_dir, resolution=resolution)

# %%
coord_type = "ijk"
term_data, peak_reported, study_ids = data_utils.fetch_neuroquery(
    mask=mni_mask, coord_type=coord_type, data_dir=data_dir
)

# %%
n_difumo_components = 128
region_voxels, difumo_meta = data_utils.fetch_difumo(
    mask=mni_mask,
    coord_type=coord_type,
    n_components=n_difumo_components,
    data_dir=data_dir,
)

# %%
nl = init_frontend()

# %%
load_studies(nl, term_data, peak_reported, study_ids)
load_voxels(nl, region_voxels, difumo_meta)
load_topics(nl, data_dir=data_dir)

# %% [markdown]
"""
We assume a DiFuMo-128 component *r* to be reported by a study *s* whenever a peak activation is reported by the study 
within that region. In NeuroLang, this is expressed by the following logic implication rule :

```python
RegionReported(r, s) :- PeakReported(x, y, z, s) & RegionVoxel(r, x, y, z)
```

which translates, in plain English, to 'region *r* is reported by study *s* if *s* reports a peak at location 
(*x, y, z*) that falls within region *r*'.

We model the reporting of networks by studies *probabilistically*, based on the reported regions that belong to each 
network, to account for the uncertainty in the location of reported peak activation coordinates. More precisely, 
each study has a probability of being considered to be reporting a network, equal to the reported volumetric proportion 
of the network in the study.

In plain English, 'a network *n* is considered to be reported by study *s* with probability $ \frac{v}{V} $ , where *v* is the 
sum of the volumes of regions within network *n* that are reported by study *s*, and *V* is the total volume of the 
network'. This is implemented by the following deterministic and probabilistic rules :

```python
RegionVolume(r, count(x, y, z) * resolution) :- RegionVoxel(r, x, y, z) & resolution = 3
NetworkVolume(n, sum(v)) :- RegionVolume(r, v) & NetworkRegion(n, r)
ReportedVolume(n, s, sum(v)) :- RegionVolume(r, v) & NetworkRegion(n, r) & RegionReported(r, s)
NetworkReported(n, s) : v/V :- ReportedVolume(n, s, v) & NetworkVolume(n, V)
```

These rules make use of NeuroLang’s built-in **count** and **sum** aggregation functions.

Finally, once we have a definition for whether a network is reported by a study, we define a rule that 
infers the probability that studies are associated with each topic given that they report only one of the 
three networks, as follows :

```python
ans(t, n, PROB) :- TopicAssociation(t, s) & SelectedStudy(s) // NetworkReported(n, s) & ~exists(n2; Network(n2) & n2 != n & NetworkReported(n2, s))
```

where the **//** operator represents a probabilistic conditioning.
"""


# %%
query = r"""tfidf :: TermInStudy(t, s) :- NeuroQueryTFIDF(tfidf, t, s)
TopicAssociation(topic, s) :- TermInStudy(term, s) & TopicTerm(topic, term)
RegionReported(r, s) :- PeakReported(i, j, k, s) & RegionVoxel(r, i, j, k)
RegionVolume(r, agg_count(i, j, k)) :- RegionVoxel(r, i, j, k)
NetworkVolume(n, agg_sum(v)) :- RegionVolume(r, v) & NetworkRegion(n, r)
NetworkReportedVolume(network, study, agg_sum(volume)) :- NetworkRegion(network, region) & RegionReported(region, study) & RegionVolume(region, volume)
prob :: NetworkReported(network, study) :- NetworkVolume(network, nv) & NetworkReportedVolume(network, study, nrv) & (prob == nrv / nv)
ProbTopicAssociationGivenNetworkActivation(t, n, PROB(t, n)) :- (TopicAssociation(t, s) & SelectedStudy(s)) // (NetworkReported(n, s) & SelectedStudy(s))
ProbTopicAssociationGivenNoNetworkActivation(t, n, PROB(t, n)) :- (TopicAssociation(t, s) & SelectedStudy(s)) // (~NetworkReported(n, s) & Network(n) & SelectedStudy(s))
ProbTopicAssociation(t, PROB(t)) :- TopicAssociation(t, s) & SelectedStudy(s)
CountStudies(agg_count(s)) :- Study(s)
CountStudiesTopicAssociation(t, scount) :- ProbTopicAssociation(t, prob) & CountStudies(N) & (scount == prob * N)
ProbNetworkReported(n, PROB(n)) :- NetworkReported(n, s) & SelectedStudy(s)
CountStudiesNetworkReported(n, scount) :- ProbNetworkReported(n, prob) & CountStudies(N) & (scount == prob * N)
ProbTopicAssociationAndNetworkReported(t, n, PROB(t, n)) :- TopicAssociation(t, s) & NetworkReported(n, s) & SelectedStudy(s)
CountStudiesTopicAssociationAndNetworkReported(t, n, scont) :- ProbTopicAssociationAndNetworkReported(t, n, prob) & CountStudies(N) & (scont == prob * N)
Counts(topic, network, N, n, m, k) :- CountStudies(N) & CountStudiesTopicAssociation(topic, m) & CountStudiesNetworkReported(network, n) & CountStudiesTopicAssociationAndNetworkReported(topic, network, k)
Query(topic, network, p_topic, p_network, p0, p1, llr, N, n, m, k) :- ProbTopicAssociation(topic, p_topic) & ProbNetworkReported(network, p_network) & ProbTopicAssociationGivenNoNetworkActivation(topic, network, p0) & ProbTopicAssociationGivenNetworkActivation(topic, network, p1) & Counts(topic, network, N, n, m, k) & ( llr == ( k * log(p1) + ((n - k) * log(1 - p1) + ((m - k) * log(p0) + (((N - n) - (m - k)) * log(1 - p0))))) - ( k * log(p_topic) + ((n - k) * log(1 - p_topic) + ((m - k) * log(p_topic) + (((N - n) - (m - k)) * log(1 - p_topic))))))
<<<<<<< HEAD
ans(topic, network, p_topic, p_network, p0, p1, llr, N, n, m, k) :- Query(topic, network, p_topic, p_network, p0, p1, llr, N, n, m, k)
=======
ans(topic, network, p_topic, p_network, p0, p1, llr, N, n, m, k) :- Query(topic, network, p_topic, p_network, p0, p1, llr, N, n, m, k) 
>>>>>>> 688747c3
"""

# %%
from nlweb.viewers.query import QueryWidget

qw = QueryWidget(nl, query)
qw

# %% [markdown]
"""
We observe that topics related to sensory processing of direct environmental demands such as eye movements, visual attention, action, 
and spatial location are more likely to appear in studies reporting activations in the DAN than those reporting activation in the FPCN 
or DMN. We also observe that topics related to domain-general cognitive functions such as decision making, task switching, task demands, 
response inhibition, and performance monitoring are more likely to be mentioned in studies reporting activations in the FPCN than in the 
DAN and DMN. Finally, topics related to higher-order abstract cognitive and memory-related processes are mostly associated with studies 
reporting DMN activations than those reporting FPCN or DAN.
"""

# %% [markdown]
"""
### References
<a id="1">[1]</a>
R. Nathan Spreng, Jorge Sepulcre, Gary R. Turner, W. Dale Stevens, and Daniel L. Schacter.
Intrinsic architecture underlying the relations among the default, dorsal attention, and frontoparietal
control networks of the human brain. *Journal of Cognitive Neuroscience*, 25(1):74–86,
January 2013. ISSN 1530-8898. doi: 10.1162/jocn a 00281.

<a id="2">[2]</a>
Matthew L. Dixon, Alejandro De La Vega, Caitlin Mills, Jessica Andrews-Hanna, R. Nathan Spreng, Michael W. Cole, and Kalina Christoff.
Heterogeneity within the frontoparietal control network and its relationship to the default and dorsal attention networks.
*Proceedings of the National Academy of Sciences*, 115(7):E1598, February 2018. doi: 10.1073/pnas.1715766115.
URL http://www.pnas.org/content/115/7/E1598.abstract.

<a id="3">[3]</a>
Radek Ptak, Armin Schnider, and Julia Fellrath. The Dorsal Frontoparietal Network: A Core System for Emulated Action.
*Trends in Cognitive Sciences*, 21(8):589–599, August 2017. ISSN 1879-307X. doi: 10.1016/j.tics.2017.05.002.
"""

# %%<|MERGE_RESOLUTION|>--- conflicted
+++ resolved
@@ -217,11 +217,7 @@
 CountStudiesTopicAssociationAndNetworkReported(t, n, scont) :- ProbTopicAssociationAndNetworkReported(t, n, prob) & CountStudies(N) & (scont == prob * N)
 Counts(topic, network, N, n, m, k) :- CountStudies(N) & CountStudiesTopicAssociation(topic, m) & CountStudiesNetworkReported(network, n) & CountStudiesTopicAssociationAndNetworkReported(topic, network, k)
 Query(topic, network, p_topic, p_network, p0, p1, llr, N, n, m, k) :- ProbTopicAssociation(topic, p_topic) & ProbNetworkReported(network, p_network) & ProbTopicAssociationGivenNoNetworkActivation(topic, network, p0) & ProbTopicAssociationGivenNetworkActivation(topic, network, p1) & Counts(topic, network, N, n, m, k) & ( llr == ( k * log(p1) + ((n - k) * log(1 - p1) + ((m - k) * log(p0) + (((N - n) - (m - k)) * log(1 - p0))))) - ( k * log(p_topic) + ((n - k) * log(1 - p_topic) + ((m - k) * log(p_topic) + (((N - n) - (m - k)) * log(1 - p_topic))))))
-<<<<<<< HEAD
-ans(topic, network, p_topic, p_network, p0, p1, llr, N, n, m, k) :- Query(topic, network, p_topic, p_network, p0, p1, llr, N, n, m, k)
-=======
 ans(topic, network, p_topic, p_network, p0, p1, llr, N, n, m, k) :- Query(topic, network, p_topic, p_network, p0, p1, llr, N, n, m, k) 
->>>>>>> 688747c3
 """
 
 # %%
