from functools import partial

from ipywidgets import (
    BoundedIntText,
    Button,
    Checkbox,
    Dropdown,
    FloatSlider,
    FloatText,
    HBox,
    Label,
    Layout,
)

import neurolang

from neurolang_ipywidgets import (
    NlLink,
    NlProgress,
    NlCheckbox,
    NlPapayaViewer,
    PapayaImage,
)

from nlweb.viewers import CellWidget

<<<<<<< HEAD
lut_options = [
    "Grayscale",
    "Red Overlay",
    "Green Overlay",
    "Blue Overlay",
    "Gold",
    "Spectrum",
    "Overlay (Positives)",
    "Overlay (Negatives)",
]
=======
from neurolang_ipywidgets import (
    NlLink,
    NlProgress,
    NlCheckbox,
    NlPapayaViewer,
    PapayaImage,
)
>>>>>>> ed4b45e9


class StudyIdWidget(NlLink, CellWidget):
    """A widget to display PubMed study IDs as links to publications."""

    __URL = "https://www.ncbi.nlm.nih.gov/pubmed/?term="
    __PubMed = "PubMed"

    def __init__(self, study_id, *args, **kwargs):
        """
        Parameters
        ----------
        study_id : str, StudyID
            PubMed study ID.
        """
        super().__init__(
            value=StudyIdWidget.__PubMed + ":" + study_id,
            href=StudyIdWidget.__URL + study_id,
            *args,
            **kwargs,
        )


class TfIDfWidget(NlProgress, CellWidget):
    """A widget to display TfIDf value ."""

    def __init__(self, tfidf, *args, **kwargs):
        """
        Parameters
        ----------
        tfidf : float, TfIDf
            .
        """
        super().__init__(value=tfidf, max=1, *args, **kwargs)


class LabelCellWidget(Label, CellWidget):
    """A cell widget for data type `str` that simply displays the given string.

    Requires no additional viewer.
    """

    def __init__(self, *args, **kwargs):
        super().__init__(*args, **kwargs)


class ExplicitVBRCellWidget(HBox, CellWidget):
    """A cell widget for data type `ExplicitVBR` that enables displaying the spatial image in an associated viewer or center on the spatial image's coordinates.
    """

    def __init__(
        self,
        obj: neurolang.regions.ExplicitVBR,
        viewer: NlPapayaViewer,
        *args,
        **kwargs,
    ):
        """Initializes the widget with the specified `obj`.

        Parameters
        ----------
        obj: neurolang.regions.ExplicitVBR

        viewer : NlPapayaViewer
            associated viewer to visualize the spatial image.
        """
        super().__init__(*args, **kwargs)

        self._viewer = viewer
        self._image = PapayaImage(obj.spatial_image())
        # default config for images
        self._image.config = dict(min=0, max=10, lut="Red Overlay")

        self._centered = False
        self._can_select = True

        # adjust layout
        self.layout.justify_content = "center"
        #        self.layout.width = "160px"

        # add widgets
        self._region_checkbox = NlCheckbox(
            value=False,
            description="show region",
            indent=False,
            layout=Layout(
                width="100px",
                max_width="100px",
                min_width="100px",
                margin="5px 15px 5px 0",
                padding="5px 15px 5px 15px",
                flex="0 0 auto",
                align_self="flex-start",
            ),
        )
        self._center_btn = Button(
            tooltip="Center on region",
            icon="map-marker",
            layout=Layout(
                width="40px",
                max_width="40px",
                min_width="40px",
                margin="5px 15px 5px 0",
                padding="5px 15px 5px 15px",
                flex="0 0 auto",
                align_self="flex-start",
            ),
        )

        # add handlers
        self._region_checkbox.observe(
            partial(self._selection_changed, image=self._image), names="value"
        )

        self._center_btn.on_click(self._center_btn_clicked)

        self.children = [self._region_checkbox, self._center_btn]

    @property
    def image(self):
        return self._image

    @property
    def is_region_selected(self):
        return self._region_checkbox.value

    def disable_region(self, is_disabled):
        self._region_checkbox.disabled = is_disabled
        self._center_btn.disabled = is_disabled

    def unselect_region(self):
        self._region_checkbox.value = False

    def undo_select(self):
        self._can_select = False
        self._region_checkbox.value = False
        self._can_select = True

    def _selection_changed(self, change, image):
        if self._can_select:
            if change["new"]:
                if self._viewer.can_add([image]):
                    self._viewer.add([image])
                else:
                    self.undo_select()
                    self._viewer.set_error(
                        "Papaya viewer does not allow more than 8 overlays. \nPlease unselect region to be able to add  new ones!"
                    )
            else:
                self._viewer.remove([image])

    def center_region(self, is_centered):
        self._centered = is_centered
        if is_centered:
            self._center_btn.icon = "map-pin"
        else:
            self._center_btn.icon = "map-marker"

    def _center_btn_clicked(self, b):
        if not self._centered:
            self.center_region(True)
            if not self._region_checkbox.value:
                self._region_checkbox.value = True
            self._viewer.set_center(self, self.image)

    def remove_center(self):
        self.center_region(False)


class ExplicitVBROverlayCellWidget(ExplicitVBRCellWidget):
    """ A cell widget for data type `ExplicitVBROverlay` that enables displaying the spatial image in an associated viewer or center on the spatial image's coordinates, and manipulate image configuration parameters.
    """

    def __init__(
        self,
        obj: neurolang.regions.ExplicitVBROverlay,
        viewer: NlPapayaViewer,
        *args,
        **kwargs,
    ):
        """Initializes the widget with the specified `obj`.

        Parameters
        ----------
        obj: neurolang.regions.ExplicitVBROverlay

        viewer : NlPapayaViewer
            associated viewer to visualize the spatial image.
        """
        super().__init__(obj, viewer, *args, **kwargs)

        #        self.layout.width = "205px"
        self._image.config = {}

        self._config = PapayaConfigWidget(self)

        self._config_btn = Button(
            tooltip="Configure", icon="cog", layout=self._center_btn.layout
        )

        self._config_btn.on_click(self._config_btn_clicked)

        self.children = self.children + (self._config_btn,)

    def _config_btn_clicked(self, event):
        if self.children[-1] != self._config:
            self.children = self.children + (self._config,)
            self.layout.overflow = "visible"
        else:
            self.children = self.children[:-1]
            self.layout.overflow = "auto"

    def update_config(self):
        if self._region_checkbox.value:
            self._viewer.set_images()


class PapayaConfigWidget(NlVBoxOverlay):
    """A widget that displays widgets to adjust NLPapayaViewer image parameters."""

    def __init__(self, parent: ExplicitVBROverlayCellWidget, *args, **kwargs):
        """
        Parameters
        ----------
        parent : ExplicitVBROverlayCellWidget
            parent widget that will display this widget.
        """
        super().__init__(*args, **kwargs)

        self._parent = parent

        self.layout.width = "200px"

        self._create_widgets(parent.image)

        self.children = (
            self._alpha,
            self._lut,
            self._nlut,
            HBox(
                [self._min, self._minp],
                layout=Layout(
                    width="140px",
                    max_width="140px",
                    display="flex",
                    flex="flex-start",
                    align_items="flex-start",
                    align_self="flex-start",
                ),
            ),
            HBox(
                [self._max, self._maxp],
                layout=Layout(
                    width="140px",
                    max_width="140px",
                    display="flex",
                    flex="flex-start",
                    align_items="flex-start",
                    align_self="flex-start",
                ),
            ),
            self._sym,
        )

    def _create_widgets(self, image):
        config = image.config
        # sets alpha value
        self._alpha = FloatSlider(
            value=config.get("alpha", 1),
            min=0,
            max=1.0,
            step=0.1,
            description="alpha:",
            description_tooltip="Overlay image alpha level (0 to 1).",
            disabled=False,
            continuous_update=False,
            orientation="horizontal",
            readout=True,
            readout_format=".1f",
            layout=Layout(width="200px"),
        )

        # sets lut value
        self._lut = Dropdown(
            options=lut_options,
            value=config.get("lut", "Red Overlay"),
            description="lut:",
            description_tooltip="The color table name.",
            layout=Layout(width="80px", align_self="flex-start"),
        )

        # sets negative_lut value
        self._nlut = Dropdown(
            options=lut_options,
            value=config.get("negative_lut", "Red Overlay"),
            description="negative-lut:",
            description_tooltip="The color table name used by the negative side of the parametric pair.",
            layout=Layout(width="80px", align_self="flex-start"),
        )

        # sets min value
        self._min = FloatText(
            value=config.get("min", None),
            description="min:",
            description_tooltip="The display range minimum.",
            disabled=False,
            style={"width": "initial"},
            layout=Layout(width="50px", align_self="flex-start"),
        )

        # sets minPercent value
        self._minp = BoundedIntText(
            value=config.get("minPercent", None),
            min=0,
            max=100,
            step=1,
            description="min %:",
            description_tooltip="The display range minimum as a percentage of image max.",
            disabled=False,
            layout=Layout(width="50px", align_self="flex-start"),
        )

        # sets max value
        self._max = FloatText(
            value=config.get("max", None),
            description="max:",
            description_tooltip="The display range maximum.",
            disabled=False,
            layout=Layout(width="50px", align_self="flex-start"),
        )

        # sets maxPercent value
        self._maxp = BoundedIntText(
            value=config.get("maxPercent", None),
            min=0,
            max=100,
            step=1,
            description="max %:",
            description_tooltip="The display range minimum as a percentage of image max.",
            disabled=False,
            layout=Layout(width="50px", align_self="flex-start"),
        )

        # sets symmetric value
        self._sym = Checkbox(
            value=config.get("symmetric", "false") == "true",
            description="symmetric",
            description_tooltip="When selected, sets the negative range of a parametric pair to the same size as the positive range.",
            disabled=False,
            #            indent=False,
            layout=Layout(width="50px", align_self="flex-start"),
        )

        # add handlers
        self._alpha.observe(
            partial(self._config_changed, image=image, name="alpha"), names="value"
        )

        self._lut.observe(
            partial(self._config_changed, image=image, name="lut"), names="value"
        )

        self._nlut.observe(
            partial(self._config_changed, image=image, name="negative_lut"),
            names="value",
        )

        self._min.observe(
            partial(self._config_changed, image=image, name="min"), names="value"
        )

        self._minp.observe(
            partial(self._config_changed, image=image, name="minPercent"), names="value"
        )

        self._max.observe(
            partial(self._config_changed, image=image, name="max"), names="value"
        )

        self._maxp.observe(
            partial(self._config_changed, image=image, name="maxPercent"), names="value"
        )

        self._sym.observe(
            partial(self._config_bool_changed, image=image, name="symmetric"),
            names="value",
        )

    def _config_changed(self, change, image, name):
        image.config[name] = change.new
        self._parent.update_config()

    def _config_bool_changed(self, change, image, name):
        value = "false"
        if change.new:
            value = "true"
        image.config[name] = value
        self._parent.update_config()<|MERGE_RESOLUTION|>--- conflicted
+++ resolved
@@ -19,12 +19,12 @@
     NlProgress,
     NlCheckbox,
     NlPapayaViewer,
-    PapayaImage,
+    NlVBoxOverlay,
+    PapayaSpatialImage,
 )
 
 from nlweb.viewers import CellWidget
 
-<<<<<<< HEAD
 lut_options = [
     "Grayscale",
     "Red Overlay",
@@ -35,15 +35,6 @@
     "Overlay (Positives)",
     "Overlay (Negatives)",
 ]
-=======
-from neurolang_ipywidgets import (
-    NlLink,
-    NlProgress,
-    NlCheckbox,
-    NlPapayaViewer,
-    PapayaImage,
-)
->>>>>>> ed4b45e9
 
 
 class StudyIdWidget(NlLink, CellWidget):
@@ -113,7 +104,7 @@
         super().__init__(*args, **kwargs)
 
         self._viewer = viewer
-        self._image = PapayaImage(obj.spatial_image())
+        self._image = PapayaSpatialImage(obj.spatial_image())
         # default config for images
         self._image.config = dict(min=0, max=10, lut="Red Overlay")
 
