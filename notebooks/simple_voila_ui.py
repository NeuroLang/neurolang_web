--- conflicted
+++ resolved
@@ -266,13 +266,9 @@
         #    layout=Layout(width="500px", height="250px", border="1px solid black")
         # )
 
-<<<<<<< HEAD
         self.viewer = PapayaWidget(
             layout=Layout(width="700px", height="600px", border="1px solid black")
         )
-=======
-        #self.viewer = PapayaWidget(layout = Layout(width='700px', height='600px', border='1px solid black'))
->>>>>>> 96fe2b53
 
     def show_results(self, res: Dict[str, WrappedRelationalAlgebraSet]):
         self.selection = set()
@@ -344,5 +340,4 @@
 
 qw = QueryWidget(nl, default_query)
 qw
-# -
-
+# -