# ## Imports

import warnings  # type: ignore

warnings.filterwarnings("ignore")

# +
import base64  # type: ignore

from functools import partial

import html  # type: ignore

from ipysheet import row, sheet  # type: ignore
from ipywidgets import (
    Button,
    ButtonStyle,
    Checkbox,
    DOMWidget,
    HBox,
    HTML,
    Label,
    Layout,
    Tab,
    Textarea,
    VBox,
    Widget,
    register,
)  # type: ignore

import json  # type: ignore

import neurolang
from neurolang import regions  # type: ignore
from neurolang.datalog.wrapped_collections import (
    WrappedRelationalAlgebraSet,
)  # type: ignore
from neurolang.frontend import NeurolangDL, ExplicitVBR  # type: ignore
from neurolang.frontend.neurosynth_utils import StudyID, TfIDf

from neurolang_ipywidgets import NlLink, NlProgress, NlCheckbox, NlIconTab

from nilearn import datasets  # type: ignore
import nibabel as nib  # type: ignore

import numpy as np  # type: ignore

import os  # type: ignore

import pandas as pd  # type: ignore

from traitlets import Float, Int, Unicode  # type: ignore

from typing import Dict


# -


# ## Query Agent


# ### Functions


def init_agent():
    """
    Set up the neurolang query runner (?) and add facts (?) to
    the database
    """
    nl = NeurolangDL()

    @nl.add_symbol
    def region_union(rs):
        return regions.region_union(rs)

    # TODO this can be removed after the bug is fixed
    # currently symbols are listed twice
    nl.reset_program()

    return nl


def run_query(nl, query):
    with nl.scope as s:
        nl.execute_nat_datalog_program(query)
        return nl.solve_all()


# +
def add_destrieux(nl):
    destrieux = nl.new_symbol(name="destrieux")
    destrieux_atlas = datasets.fetch_atlas_destrieux_2009()
    destrieux_atlas_image = nib.load(destrieux_atlas["maps"])
    destrieux_labels = dict(destrieux_atlas["labels"])

    destrieux_set = set()
    for k, v in destrieux_labels.items():
        if k == 0:
            continue
        destrieux_set.add(
            (
                v.decode("utf8"),
                ExplicitVBR.from_spatial_image_label(destrieux_atlas_image, k),
            )
        )

    nl.add_tuple_set(destrieux_set, name="destrieux")


def add_subramarginal(nl):
    nl.load_neurosynth_term_regions("supramarginal", name="neurosynth_supramarginal")


def add_def_mode_study(nl):
    nl.load_neurosynth_term_study_ids(
        term="default mode", name="neurosynth_default_mode_study_id"
    )


def add_pcc_study(nl):
    nl.load_neurosynth_term_study_ids(term="pcc", name="neurosynth_pcc_study_id")


def add_study_tf_idf(nl):
    nl.load_neurosynth_study_tfidf_feature_for_terms(
        terms=["default mode", "pcc"], name="neurosynth_study_tfidf"
    )


# -

# ### Prepare engine

nl = init_agent()
add_destrieux(nl)
add_subramarginal(nl)
add_def_mode_study(nl)
add_pcc_study(nl)
add_study_tf_idf(nl)

# ## UI components

# For each column in ..., we define a cell widget that visualizes the contents depending on the column type. A cell widget can have an associated viewer if further visualization is required.

# ### Cell viewer widgets


# Cell viewer widgets visualize data of a columntype in a separate area.


def encode_images(images):
    encoded_images = []
    image_txt = []
    for i, image in enumerate(images):
        nifti_image = nib.Nifti2Image(image.get_fdata(), affine=image.affine)
        encoded_image = base64.encodebytes(nifti_image.to_bytes())
        del nifti_image
        image_txt.append(f"image{i}")
        enc = encoded_image.decode("utf8").replace("\n", "")
        encoded_images.append(f'var {image_txt[-1]}="{enc}";')

    encoded_images = "\n".join(encoded_images)
    return encoded_images, image_txt


class ColumnViewer:
    pass


class PapayaViewerWidget(HTML, ColumnViewer):
    """A viewer that overlays multiple label maps.
    
    Number of label maps to overlay is limited to 8. ??
    """

    encoder = json.JSONEncoder()

    # papaya parameters
    params = {"kioskMode": False, "worldSpace": True, "fullScreen": False}

    # html necessary to embed papaya viewer
    papaya_html = """
        <!DOCTYPE html>
        <html xmlns="http://www.w3.org/1999/xhtml" lang="en">
            <head>
                <link rel="stylesheet" type="text/css" href="https://raw.githack.com/rii-mango/Papaya/master/release/current/standard/papaya.css" />
                <script type="text/javascript" src="https://raw.githack.com/rii-mango/Papaya/master/release/current/standard/papaya.js"></script>
                <title>Papaya Viewer</title>

                <script type="text/javascript">

                    {encoded_images}

                    var params={params};
                </script>
            </head>

            <body>
                <div class="papaya" data-params="params"></div>
            </body>
        </html>
    """

    def __init__(self, atlas="avg152T1_brain.nii.gz", *args, **kwargs):
        """Initializes the widget with the specified `atlas`.
        
        Parameters
        ----------
        atlas: str
            path for the image file to be used as atlas.
        """
        super().__init__(*args, **kwargs)

        # load atlas and add it to image list
        self.atlas_image = nib.load(atlas)
        self.images = [self.atlas_image]
        self._center = None
        self._center_coords = None

        # initially plot the atlas
        self.plot()

    def add(self, images):
        """Adds the specified `image` to the image list of this viewer.
        
        Parameters
        ----------
        images: list
            images to be added to the list of this viewer.
        """
        for image in images:
            self.images.append(image)
        self.plot()

    def remove(self, images):
        """Removes the specified `images` from the image list of this viewer.
        
        Parameters
        ----------
        images: list
            image to be removed from the image list of this viewer.
        """

        for image in images:
            self.images.remove(image)
        self.plot()

    def set_center(self, widget, image):
        """"""
        if self._center is not None:
            self._center.remove_center()
            self._center_coords = None

        # think of this
        if image is not None:
            self._center = widget
            self._center_coords = PapayaViewerWidget.calculate_coords(image)
        self.plot()

    def plot(self):
        """Plots all images in the image list of this viewer.
        
        Note
        ----
        As papaya has a limit of 8 images, it can display only 8 images overlaid. Selection of images depends on the implementation of papaya.
        """

        # set center_image as the last appended image if not specified
        if self._center is None and len(self.images) > 0:
            self._center_coords = PapayaViewerWidget.calculate_coords(self.images[-1])

        # encode images
        encoded_images, image_names = encode_images(self.images)

        # set params variable for papaya
        params = dict()
        params.update(PapayaViewerWidget.params)
        params["encodedImages"] = image_names
        if self._center_coords is not None:
            params["coordinate"] = self._center_coords

        for image_name in image_names[1:]:
            params[image_name] = {"min": 0, "max": 10, "lut": "Red Overlay"}

        escaped_papaya_html = html.escape(
            PapayaViewerWidget.papaya_html.format(
                params=PapayaViewerWidget.encoder.encode(params),
                encoded_images=encoded_images,
            )
        )
        iframe = (
            f'<iframe srcdoc="{escaped_papaya_html}" id="papaya" '
            f'width="700px" height="600px"></iframe>'
        )
        self.value = iframe

    @staticmethod
    def calculate_coords(image):
        """Calculates coordinates for the specified `image`."""
        coords = np.transpose(image.get_fdata().nonzero()).mean(0).astype(int)
        coords = nib.affines.apply_affine(image.affine, coords)
        return [int(c) for c in coords]

    def reset(self):
        self.images = [self.atlas_image]
        self._center = None
        self.plot()


# ### Cell widgets that extend neurolang_ipywidgets


class CellWidget:
    pass


class StudyIdWidget(NlLink, CellWidget):
    """A widget to display PubMed study IDs as links to publications."""

    __URL = "https://www.ncbi.nlm.nih.gov/pubmed/?term="
    __PubMed = "PubMed"

    def __init__(self, study_id, *args, **kwargs):
        """
        Parameters
        ----------
        study_id : str, StudyID
            PubMed study ID.
        """
        super().__init__(
            value=StudyIdWidget.__PubMed + ":" + study_id,
            href=StudyIdWidget.__URL + study_id,
            *args,
            **kwargs,
        )


a = StudyIdWidget("23773060")
a


class TfIDfWidget(NlProgress, CellWidget):
    """A widget to display TfIDf value ."""

    def __init__(self, tfidf, *args, **kwargs):
        """
        Parameters
        ----------
        tfidf : float, TfIDf
            .
        """
        super().__init__(value=tfidf, max=1, *args, **kwargs)


a = TfIDfWidget(0.23589651054299998)
a

# ### Cell widgets that extend standard ipywidgets


class LabelCellWidget(Label, CellWidget):
    """A cell widget for data type `str` that simply displays the given string.
    
    Requires no additional viewer.
    """

    def __init__(self, *args, **kwargs):
        super().__init__(*args, **kwargs)


class ExplicitVBRCellWidget(HBox, CellWidget):
    """ A cell widget for data type `ExplicitVBR` that displays a checkbox connected to a viewer that visualizes spatial image of `ExplicitVBR`.
    """

    def __init__(
        self,
        obj: neurolang.regions.ExplicitVBR,
        viewer: PapayaViewerWidget,
        *args,
        **kwargs,
    ):
        """Initializes the widget with the specified `obj`.
        
        Parameters
        ----------
        obj: neurolang.regions.ExplicitVBR
        
        viewer : PapayaViewerWidget
            
        """
        super().__init__(*args, **kwargs)

        # viewer that visualizes the spatial image when checkbox is checked.
        self._viewer = viewer

        self.__image = obj.spatial_image()

        self._region_checkbox = NlCheckbox(
            value=False,
            description="show region",
            layout=Layout(
                width="120px", margin="5px 15px 5px 0", padding="5px 15px 5px 15px"
            ),
        )
        self._region_checkbox.observe(
            partial(self._selection_changed, image=self.__image), names="value"
        )

        self._center_btn = Button(
            tooltip="Center on region", icon="map-marker", layout=Layout(width="30px")
        )
        self._center_btn.on_click(self._center_btn_clicked)
        self._centered = False

        self.layout.align_items = "center"

        self.children = [
            self._region_checkbox,
            self._center_btn,
        ]

    @property
    def image(self):
        return self.__image

    @property
    def is_region_selected(self):
        return self._region_checkbox.value

    def disable_region(self, is_disabled):
        self._region_checkbox.disabled = is_disabled
        self._center_btn.disabled = is_disabled

    def unselect_region(self):
        self._region_checkbox.value = False

    def _selection_changed(self, change, image):
        if change["new"]:
            self._viewer.add([image])
        else:
            self._viewer.remove([image])

    def center_region(self, is_centered):
        self._centered = is_centered
        if is_centered:
            self._center_btn.icon = "map-pin"
        else:
            self._center_btn.icon = "map-marker"

    def _center_btn_clicked(self, b):
        if not self._centered:
            self.center_region(True)
            if not self._region_checkbox.value:
                self._region_checkbox.value = True
            self._viewer.set_center(self, self.image)

    def remove_center(self):
        self.center_region(False)


# ### Columns


class ColumnFeeder:
    """Base class for a column feeder which works as a factory to create cell widgets and their corresponding controls and viewers of a specific type of column."""

    def __init__(self):
        self._viewer = None
        self._controls = []

    @property
    def viewer(self):
        """Returns the special viewer widget for this column.
        
        Returns
        -------
             the special viewer widget for this column, `None` if no special viewer is required.
        """
        return self._viewer

    @property
    def controls(self):
        """Returns list of widgets that are used to control the widgets of this column.
        
        Returns
        -------
        list 
            
        """
        return self._controls

    def get_widget(self, obj):
        """Returns a Label widget for the specified `obj`.
        
        Returns
        -------
        ipywidgets.widgets.Label
            
        """
        return LabelCellWidget(str(obj))


class ExplicitVBRColumn(ColumnFeeder):
    __ICON_ON = "eye"
    __ICON_OFF = "eye-slash"

    def __init__(self, result_tab):
        super().__init__()
        self.result_tab = result_tab

        self._viewer = ViewerFactory.get_region_viewer()

        self._turn_on_off_btn = Button(
            tooltip="Turn on/off selected regions",
            icon=ExplicitVBRColumn.__ICON_ON,
            layout=Layout(width="30px", padding_top="20px"),
        )
        self.result_tab.icon = self._turn_on_off_btn.icon

        self._turn_on_off_btn.on_click(self._on_turn_on_off_btn_clicked)
        self._controls.append(self._turn_on_off_btn)

        self._unselect_btn = Button(
            tooltip="Unselect all selected regions",
            description="Unselect All",
            layout=Layout(width="100px", padding_top="20px"),
        )
        self._unselect_btn.on_click(self._on_unselect_clicked)
        self._controls.append(self._unselect_btn)

        self._column_on = True

        self.__evbr_widget_list = []

    def get_widget(self, obj):
        """"""
        if isinstance(obj, neurolang.regions.ExplicitVBR):
            e_widget = ExplicitVBRCellWidget(obj, self._viewer)
            self.__evbr_widget_list.append(e_widget)
            return e_widget
        else:
            return LabelCellWidget(str(obj))

    def _selected_images(self):
        images = []
        for e_widget in self.__evbr_widget_list:
            if e_widget.is_region_selected:
                images.append(e_widget.image)
        return images

    def _on_unselect_clicked(self, b):
        images = []
        for e_widget in self.__evbr_widget_list:
            if e_widget.is_region_selected:
                e_widget.unselect_region()

    #                images.append(e_widget.image)
    #        self._viewer.remove(images)

    def _on_turn_on_off_btn_clicked(self, b):
        turn_off = (
            True
            if self._turn_on_off_btn.icon == ExplicitVBRColumn.__ICON_OFF
            else False
        )

        images = []
        for e_widget in self.__evbr_widget_list:
            e_widget.disable_region(self._column_on)
            if e_widget.is_region_selected:
                images.append(e_widget.image)

        if self._column_on:
            self._column_on = False
            self._turn_on_off_btn.icon = ExplicitVBRColumn.__ICON_OFF
            self._unselect_btn.disabled = True
            self._viewer.remove(images)
        else:
            self._viewer.add(images)
            self._column_on = True
            self._turn_on_off_btn.icon = ExplicitVBRColumn.__ICON_ON
            self._unselect_btn.disabled = False

        self.result_tab.icon = self._turn_on_off_btn.icon


class StudIdColumn(ColumnFeeder):
    def __init__(self):
        super().__init__()

    def get_widget(self, obj):
        return StudyIdWidget(str(obj))


class TfIDfColumn(ColumnFeeder):
    def __init__(self):
        super().__init__()

    def get_widget(self, obj):
        return TfIDfWidget(float(obj))


# ###  Factories


class ViewerFactory:
    papaya_viewer = PapayaViewerWidget(
        layout=Layout(width="700px", height="600px", border="1px solid black")
    )

    @staticmethod
    def get_region_viewer():
        return ViewerFactory.papaya_viewer


class ColumnFeederFactory:
    """A factory class that creates `ColumnFeeder`s for specified column types."""

    @staticmethod
    def get_column(result_tab, column_type):
        """Creates and returns a `ColumnFeeder` for the specified `column_type`.
        
        Parameters
        ----------
        result_tab: ResultTabWidget
            the result tab that views the required column.
        column_type: str
            type of the column for the required `ColumnFeeder`.
            
        Returns
        -------
        ColumnFeeder
            column feeder for the specified `column_type`.
                
        """
        if column_type == neurolang.regions.ExplicitVBR:
            return ExplicitVBRColumn(result_tab)
        elif column_type == neurolang.frontend.neurosynth_utils.StudyID:
            return StudIdColumn()
        elif (
            column_type == neurolang.frontend.neurosynth_utils.TfIDf
            or column_type == float
        ):
            return TfIDfColumn()
        else:
            return ColumnFeeder()


class ColumnsManager:
    """A class that creates column feeders for a specified `tuple` of column types and manages creation of widgets for each column and, their corresponding viewers and controls. """

    def __init__(self, result_tab, column_types: tuple):
        self.columns = []

        for column_type in column_types.__args__:
            self.columns.append(ColumnFeederFactory.get_column(result_tab, column_type))

    def get_cell_widget(self, index, obj):
        """Creates and returns the cell widget for the column specified by `index` and the object `obj` for that column.
        
        Parameters
        ----------
        index : int
            index of the column.
        obj : 
            object of column type at the specified `index` which will be used by the widget.
            
        Returns
        -------
        CellWidget
            a cell widget corresponding to the column type at `index` with the specified object `obj` of the same column type.
        """
        return self.columns[index].get_widget(obj)

    def get_viewers(self):
        """Iterates each column feeder to get their corresponding viewer widgets and returns the set of viewers.
        
        Returns
        -------
        set
            the set of viewer widgets for all columns.
        """
        viewers = set()
        for column in self.columns:
            if column.viewer is not None:
                viewers.add(column.viewer)
        return viewers

    def get_controls(self):
        """Iterates each column feeder to get their corresponding control widgets and returns the list of controls.
        
        Returns
        -------
        list
            the list of control widgets for all columns.
        """
        controls = []
        for column in self.columns:
            if column.controls is not None:
                controls.extend(column.controls)
        return controls


# ### Query and result widgets


class ResultTabWidget(VBox):
    """"""

    icon = Unicode()

    def __init__(self, name: str, wras: WrappedRelationalAlgebraSet):
        super().__init__()

        self.wras = wras

        # create widgets
        name_label = HTML(f"<h2>{name}</h2>")

        columns_manager = ColumnsManager(self, wras.row_type)

        self.sheet = self._init_sheet(self.wras, columns_manager)

        self.cell_viewers = columns_manager.get_viewers()

        self.controls = columns_manager.get_controls()

        if self.controls is not None:
            hbox_menu = HBox(self.controls)

            hbox = HBox([name_label, hbox_menu])
            hbox.layout.justify_content = "space-between"
            hbox.layout.align_items = "center"

            list_widgets = [hbox] + [self.sheet]
            self.children = tuple(list_widgets)
        else:
            self.children = [name_label, self.sheet]

    def _init_sheet(self, wras, columns_manager):
        column_headers = [str(i) for i in range(wras.arity)]
        rows_visible = min(len(wras), 5)
        # TODO this is to avoid performance problems until paging is implemented
        nb_rows = min(len(wras), 20)
        table = sheet(
            rows=nb_rows,
            columns=wras.arity,
            column_headers=column_headers,
            layout=Layout(width="auto", height=f"{(50 * rows_visible) + 10}px"),
        )

        for i, tuple_ in enumerate(wras.unwrapped_iter()):
            row_temp = []
            for j, el in enumerate(tuple_):
                cell_widget = columns_manager.get_cell_widget(j, el)
                row_temp.append(cell_widget)
            row(i, row_temp)
            # TODO this is to avoid performance problems until paging is implemented
            if i == nb_rows - 1:
                break
        return table

    def get_viewers(self):
        return self.cell_viewers


class ResultWidget(VBox):
    """"""

    def __init__(self):
        super().__init__()
        self.tab = NlIconTab(layout=Layout(height="400px"))

    def show_results(self, res: Dict[str, WrappedRelationalAlgebraSet]):
        self.reset()
        names, tablesets, viewers, icons = self._create_tablesets(res)

        self.children = (self.tab,) + tuple(viewers)

        for i, name in enumerate(names):
            self.tab.set_title(i, name)

        self.tab.children = tablesets

        self.tab.title_icons = icons

    def _create_tablesets(self, res):
        answer = "ans"

        tablesets = []
        names = []
        icons = []

        viewers = set()

        for name, result_set in res.items():
            tableset_widget = ResultTabWidget(name, result_set)

            if name == answer:
                tablesets.insert(0, tableset_widget)
                names.insert(0, name)
                icons.insert(0, tableset_widget.icon)
            else:
                tablesets.append(tableset_widget)
                names.append(name)
                icons.append(tableset_widget.icon)

            viewers = viewers | tableset_widget.get_viewers()

            def icon_changed(change):
                icons = []

                for tableset in tablesets:
                    icons.append(tableset.icon)
                self.tab.title_icons = icons

            tableset_widget.observe(icon_changed, names="icon")

        return names, tablesets, viewers, icons

    def reset(self):
        self.tab = NlIconTab(layout=Layout(height="400px"))


class QueryWidget(VBox):
    """"""

    def __init__(
        self,
        neurolang_engine,
        default_query="ans(region_union(r)) :- destrieux(..., r)",
    ):
        super().__init__()

        # TODO check if neurolang_engine is None.

        self.neurolang_engine = neurolang_engine

        self.query = Textarea(
            value=default_query,
            placeholder="Type something",
            disabled=False,
            layout=Layout(
                display="flex",
                flex_flow="row",
                align_items="stretch",
                width="75%",
                height="100px",
            ),
        )
        self.button = Button(description="Run query")
        self.button.on_click(self._on_query_button_clicked)

        self.result_viewer = ResultWidget()

        self.children = [HBox([self.query, self.button]), self.result_viewer]

    def _on_query_button_clicked(self, b):
        """Runs the query in the query text area and diplays the results.
        
        Parameters
        ----------
        b: ipywidgets.Button
            button clicked.
        """

        self.result_viewer.reset()

        qresult = run_query(self.neurolang_engine, self.query.value)
        self.result_viewer.show_results(qresult)


# ## Query UI

# +
<<<<<<< HEAD
nl = init_agent()
default_query = "ans(region_union(r)) :- destrieux(..., r)"

qw = QueryWidget(nl, default_query)
=======
query = "".join(
    "ans(study_id, term, tfidf):-neurosynth_default_mode_study_id(study_id),"
    "neurosynth_pcc_study_id(study_id),"
    "neurosynth_study_tfidf(study_id, term, tfidf)"
)

qw = QueryWidget(nl, query)
>>>>>>> 0ee697b0
qw<|MERGE_RESOLUTION|>--- conflicted
+++ resolved
@@ -874,12 +874,6 @@
 # ## Query UI
 
 # +
-<<<<<<< HEAD
-nl = init_agent()
-default_query = "ans(region_union(r)) :- destrieux(..., r)"
-
-qw = QueryWidget(nl, default_query)
-=======
 query = "".join(
     "ans(study_id, term, tfidf):-neurosynth_default_mode_study_id(study_id),"
     "neurosynth_pcc_study_id(study_id),"
@@ -887,5 +881,4 @@
 )
 
 qw = QueryWidget(nl, query)
->>>>>>> 0ee697b0
 qw